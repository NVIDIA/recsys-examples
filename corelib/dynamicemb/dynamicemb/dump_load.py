--- conflicted
+++ resolved
@@ -23,13 +23,8 @@
 import numpy as np
 import torch
 import torch.distributed as dist
-<<<<<<< HEAD
-from dynamicemb.batched_dynamicemb_tables import BatchedDynamicEmbeddingTablesV2
-from dynamicemb.dynamicemb_config import dtype_to_bytes, dyn_emb_to_torch
-=======
 from dynamicemb.batched_dynamicemb_tables import BatchedDynamicEmbeddingTables
 from dynamicemb.dynamicemb_config import dyn_emb_to_torch
->>>>>>> cdc06678
 from dynamicemb_extensions import (
     DynamicEmbTable,
     EvictStrategy,
@@ -43,25 +38,6 @@
 from torchrec.distributed.embeddingbag import ShardedEmbeddingBagCollection
 from torchrec.distributed.model_parallel import get_unwrapped_module
 
-<<<<<<< HEAD
-_PAD_TO_LENGTH = 4096  # Pad strings to multiples of 4096 for broadcasting
-
-
-def _calculate_pad_length(original_str: str, base: int = _PAD_TO_LENGTH) -> int:
-    return ((len(original_str) + base - 1) // base) * base
-
-
-def debug_check_dynamic_table_is_zero(dynamic_table):
-    device = torch.device(f"cuda:{torch.cuda.current_device()}")
-    need_dump_score = dynamic_table.evict_strategy() != EvictStrategy.KLru
-
-    key_dtype = dyn_emb_to_torch(dynamic_table.key_type())
-    value_dtype = dyn_emb_to_torch(dynamic_table.value_type())
-    dim = dyn_emb_cols(dynamic_table)
-    optstate_dim = dynamic_table.optstate_dim()
-
-    search_capacity = dyn_emb_capacity(dynamic_table)
-=======
 torch_dtype_to_np_dtype = {
     torch.uint64: np.uint64,
     torch.int64: np.int64,
@@ -72,7 +48,6 @@
 EMBEDDING_TYPE = torch.float32
 SCORE_TYPE = torch.int64
 OPT_STATE_TYPE = torch.float32
->>>>>>> cdc06678
 
 
 def encode_key_file_path(
@@ -147,7 +122,7 @@
 
 
 def check_emb_collection_modules(module: nn.Module, ret_list: List[nn.Module]):
-    if isinstance(module, BatchedDynamicEmbeddingTablesV2):
+    if isinstance(module, BatchedDynamicEmbeddingTables):
         ret_list.append(module)
         return ret_list
 
@@ -188,30 +163,7 @@
     export keys, embeddings, opt_states, scores
     """
 
-<<<<<<< HEAD
-def broadcast_string(
-    original_str: str,
-    length: int,
-    rank: int = 0,
-    pg: Optional[dist.ProcessGroup] = None,
-) -> str:
-    """
-    Broadcasts a string from rank 0 to all other ranks.
-
-    Args:
-        original_str (str): The input string to be broadcasted.
-        rank (int): The rank of the current process.
-
-    Returns:
-        str: The resulting string after broadcasting.
-    """
-
-    padded_str = pad_to_length(original_str, length)
-    ascii_values = [ord(char) for char in padded_str]
-    tensor = torch.tensor(ascii_values, dtype=torch.int32).cuda()
-=======
     search_capacity = dyn_emb_capacity(dynamic_table)
->>>>>>> cdc06678
 
     offset = 0
 
