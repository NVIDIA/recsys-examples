/******************************************************************************
# SPDX-FileCopyrightText: Copyright (c) 2025 NVIDIA CORPORATION & AFFILIATES. All rights reserved.
# SPDX-License-Identifier: Apache-2.0
#
# Licensed under the Apache License, Version 2.0 (the "License");
# you may not use this file except in compliance with the License.
# You may obtain a copy of the License at
#
# http://www.apache.org/licenses/LICENSE-2.0
#
# Unless required by applicable law or agreed to in writing, software
# distributed under the License is distributed on an "AS IS" BASIS,
# WITHOUT WARRANTIES OR CONDITIONS OF ANY KIND, either express or implied.
# See the License for the specific language governing permissions and
# limitations under the License.
******************************************************************************/

#include "check.h"
#include "optimizer.h"
#include "optimizer_kernel.cuh"
#include "torch_utils.h"
#include "utils.h"

void find_pointers(
  std::shared_ptr<dyn_emb::DynamicVariableBase> table,
  const size_t n,
  const at::Tensor keys,
  at::Tensor values,
  at::Tensor founds);

namespace dyn_emb {

constexpr int MULTIPLIER = 4;
constexpr int WARPSIZE = 32;
constexpr int OPTIMIZER_BLOCKSIZE_VEC = 64;
constexpr int OPTIMIZER_BLOCKSIZE = 1024;

void dynamic_emb_sgd_with_table(
    std::shared_ptr<dyn_emb::DynamicVariableBase> table, const uint64_t n, 
    const at::Tensor indices, const at::Tensor grads, const float lr, DataType weight_type) {

  if (n == 0) return;
  TORCH_CHECK(indices.is_cuda(), "indices must be a CUDA tensor");
  TORCH_CHECK(grads.is_cuda(), "grads must be a CUDA tensor");

  at::Tensor founds = at::empty({static_cast<int64_t>(n)}, 
                                at::TensorOptions().dtype(at::kBool).device(indices.device()));
  at::Tensor weight_ptrs = at::empty({static_cast<int64_t>(n)}, 
                                     at::TensorOptions().dtype(at::kLong).device(indices.device()));

  auto stream = at::cuda::getCurrentCUDAStream().stream();
  find_pointers(table, n, indices, weight_ptrs, founds);

  auto &device_prop = DeviceProp::getDeviceProp(grads.device().index());

  int64_t dim = grads.size(1);
  int64_t ev_nums = weight_ptrs.size(0);

  auto grad_type =
      scalartype_to_datatype(convertTypeMetaToScalarType(grads.dtype()));

  DISPATCH_FLOAT_DATATYPE_FUNCTION(grad_type, g_t, [&] {
    DISPATCH_FLOAT_DATATYPE_FUNCTION(weight_type, w_t, [&] {
      
      SgdVecOptimizer<g_t, w_t> opt{lr};
      if (dim % 4 == 0) {
        const int max_grid_size =
            device_prop.num_sms *
            (device_prop.max_thread_per_sm / OPTIMIZER_BLOCKSIZE_VEC);
        const int warp_per_block = OPTIMIZER_BLOCKSIZE_VEC / WARPSIZE;

        int grid_size = 0;
        if (ev_nums / warp_per_block < max_grid_size) {
          grid_size = (ev_nums - 1) / warp_per_block + 1;
        } else if (ev_nums / warp_per_block > max_grid_size * MULTIPLIER) {
          grid_size = max_grid_size * MULTIPLIER;
        } else {
          grid_size = max_grid_size;
        }

        auto kernel = update4_kernel<g_t, w_t, decltype(opt)>;
        kernel<<<grid_size, OPTIMIZER_BLOCKSIZE_VEC, 0, stream>>>(
          ev_nums, dim, reinterpret_cast<const g_t *>(grads.data_ptr()),
          reinterpret_cast<w_t **>(weight_ptrs.data_ptr()), founds.data_ptr<bool>(), opt);
        DEMB_CUDA_KERNEL_LAUNCH_CHECK();
      } else {
        int block_size = dim > OPTIMIZER_BLOCKSIZE ? OPTIMIZER_BLOCKSIZE : dim;
        int grid_size = ev_nums;

        auto kernel = update_kernel<g_t, w_t, decltype(opt)>;
        kernel<<<grid_size, block_size, 0, stream>>>(
          ev_nums, dim, reinterpret_cast<const g_t *>(grads.data_ptr()),
          reinterpret_cast<w_t **>(weight_ptrs.data_ptr()), founds.data_ptr<bool>(), opt);
        DEMB_CUDA_KERNEL_LAUNCH_CHECK();
      }
    });
  });
  DEMB_CUDA_KERNEL_LAUNCH_CHECK();
}

void dynamic_emb_adam_with_table(
  std::shared_ptr<dyn_emb::DynamicVariableBase> ht,
  const uint64_t n, const at::Tensor indices, const at::Tensor grads, 
  const float lr, const float beta1, const float beta2, const float eps,
  const float weight_decay,
  const uint32_t iter_num, DataType weight_type) {

  if (n == 0) return;
  TORCH_CHECK(indices.is_cuda(), "indices must be a CUDA tensor");
  TORCH_CHECK(grads.is_cuda(), "grads must be a CUDA tensor");

  at::Tensor founds = at::empty({static_cast<int64_t>(n)}, 
                                at::TensorOptions().dtype(at::kBool).device(indices.device()));
  at::Tensor vector_ptrs = at::empty({static_cast<int64_t>(n)}, 
                                     at::TensorOptions().dtype(at::kLong).device(indices.device()));

  auto stream = at::cuda::getCurrentCUDAStream().stream();
  find_pointers(ht, n, indices, vector_ptrs, founds);
  
  auto &device_prop = DeviceProp::getDeviceProp(grads.device().index());

  int64_t dim = grads.size(1);
  int64_t ev_nums = n;

  auto grad_type =
      scalartype_to_datatype(convertTypeMetaToScalarType(grads.dtype()));

  DISPATCH_FLOAT_DATATYPE_FUNCTION(grad_type, g_t, [&] {
    DISPATCH_FLOAT_DATATYPE_FUNCTION(weight_type, w_t, [&] {
      AdamVecOptimizer<g_t, w_t> opt{lr,
                                     beta1,
                                     beta2,
                                     eps,
                                     weight_decay,
                                     iter_num};
      if (dim % 4 == 0) {
        const int max_grid_size =
            device_prop.num_sms *
            (device_prop.max_thread_per_sm / OPTIMIZER_BLOCKSIZE_VEC);
        const int warp_per_block = OPTIMIZER_BLOCKSIZE_VEC / WARPSIZE;

        int grid_size = 0;
        if (ev_nums / warp_per_block < max_grid_size) {
          grid_size = (ev_nums - 1) / warp_per_block + 1;
        } else if (ev_nums / warp_per_block > max_grid_size * MULTIPLIER) {
          grid_size = max_grid_size * MULTIPLIER;
        } else {
          grid_size = max_grid_size;
        }

        auto kernel = update4_kernel<g_t, w_t, decltype(opt)>;
        kernel<<<grid_size, OPTIMIZER_BLOCKSIZE_VEC, 0, stream>>>(
          ev_nums, dim, reinterpret_cast<const g_t *>(grads.data_ptr()),
          reinterpret_cast<w_t **>(vector_ptrs.data_ptr()), founds.data_ptr<bool>(), opt);
        DEMB_CUDA_KERNEL_LAUNCH_CHECK();
      } else {
        int block_size = dim > OPTIMIZER_BLOCKSIZE ? OPTIMIZER_BLOCKSIZE : dim;
        int grid_size = ev_nums;

        auto kernel = update_kernel<g_t, w_t, decltype(opt)>;
        kernel<<<grid_size, block_size, 0, stream>>>(
          ev_nums, dim, reinterpret_cast<const g_t *>(grads.data_ptr()),
          reinterpret_cast<w_t **>(vector_ptrs.data_ptr()), founds.data_ptr<bool>(), opt);
        DEMB_CUDA_KERNEL_LAUNCH_CHECK();
      }
    });
  });
  DEMB_CUDA_KERNEL_LAUNCH_CHECK();
}

void dynamic_emb_adagrad_with_table(
  std::shared_ptr<dyn_emb::DynamicVariableBase> ht,
  const uint64_t n, const at::Tensor indices,
  const at::Tensor grads,
  const float lr,
  const float eps,
  DataType weight_type){
  if (n == 0) return;

  TORCH_CHECK(indices.is_cuda(), "indices must be a CUDA tensor");
  TORCH_CHECK(grads.is_cuda(), "grads must be a CUDA tensor");

  at::Tensor founds = at::empty({static_cast<int64_t>(n)}, 
                                at::TensorOptions().dtype(at::kBool).device(indices.device()));
  at::Tensor vector_ptrs = at::empty({static_cast<int64_t>(n)}, 
                                     at::TensorOptions().dtype(at::kLong).device(indices.device()));

  auto stream = at::cuda::getCurrentCUDAStream().stream();
  find_pointers(ht, n, indices, vector_ptrs, founds);

  auto& device_prop = DeviceProp::getDeviceProp(grads.device().index());

  int64_t dim = grads.size(1);
  int64_t ev_nums = n;

  auto grad_type = scalartype_to_datatype(convertTypeMetaToScalarType(grads.dtype()));

  DISPATCH_FLOAT_DATATYPE_FUNCTION(grad_type, g_t, [&] {
    DISPATCH_FLOAT_DATATYPE_FUNCTION(weight_type, w_t, [&] {

      AdaGradVecOptimizer<g_t,w_t> opt{lr, eps};

      if (dim % 4 == 0) {
        const int max_grid_size = device_prop.num_sms * (device_prop.max_thread_per_sm / OPTIMIZER_BLOCKSIZE_VEC);
        const int warp_per_block = OPTIMIZER_BLOCKSIZE_VEC/WARPSIZE;

        int grid_size = 0;
        if (ev_nums/warp_per_block < max_grid_size){
            grid_size = (ev_nums-1)/warp_per_block+1;
        }
        else if (ev_nums/warp_per_block > max_grid_size*MULTIPLIER){
            grid_size = max_grid_size*MULTIPLIER;
        }
        else{
            grid_size = max_grid_size;
        }

        auto kernel = update4_kernel<g_t, w_t, decltype(opt)>;
        kernel<<<grid_size, OPTIMIZER_BLOCKSIZE_VEC, 0, stream>>>(
          ev_nums, dim, reinterpret_cast<const g_t *>(grads.data_ptr()),
          reinterpret_cast<w_t **>(vector_ptrs.data_ptr()), founds.data_ptr<bool>(), opt);
        DEMB_CUDA_KERNEL_LAUNCH_CHECK();
      } else {

        int block_size = dim > OPTIMIZER_BLOCKSIZE ? OPTIMIZER_BLOCKSIZE : dim;
        int grid_size = ev_nums;

        auto kernel = update_kernel<g_t, w_t, decltype(opt)>;
        kernel<<<grid_size, block_size, 0, stream>>>(
          ev_nums, dim, reinterpret_cast<const g_t *>(grads.data_ptr()),
          reinterpret_cast<w_t **>(vector_ptrs.data_ptr()), founds.data_ptr<bool>(), opt);
        DEMB_CUDA_KERNEL_LAUNCH_CHECK();
      }
    });
  });
  DEMB_CUDA_KERNEL_LAUNCH_CHECK();
}

void dynamic_emb_rowwise_adagrad_with_table(
  std::shared_ptr<dyn_emb::DynamicVariableBase> ht,
  const uint64_t n, const at::Tensor indices,
  const at::Tensor grads,
  const float lr,
  const float eps,
  DataType weight_type){
  if (n == 0) return;
  TORCH_CHECK(indices.is_cuda(), "indices must be a CUDA tensor");
  TORCH_CHECK(grads.is_cuda(), "grads must be a CUDA tensor");

  at::Tensor founds = at::empty({static_cast<int64_t>(n)}, 
                                at::TensorOptions().dtype(at::kBool).device(indices.device()));
  at::Tensor vector_ptrs = at::empty({static_cast<int64_t>(n)}, 
                                     at::TensorOptions().dtype(at::kLong).device(indices.device()));

  auto stream = at::cuda::getCurrentCUDAStream().stream();
  find_pointers(ht, n, indices, vector_ptrs, founds);

  auto& device_prop = DeviceProp::getDeviceProp(grads.device().index());

  int64_t dim = grads.size(1);
  int64_t ev_nums = n;

  auto grad_type = scalartype_to_datatype(convertTypeMetaToScalarType(grads.dtype()));

  DISPATCH_FLOAT_DATATYPE_FUNCTION(grad_type, g_t, [&] {
    DISPATCH_FLOAT_DATATYPE_FUNCTION(weight_type, w_t, [&] {

      RowWiseAdaGradVecOptimizer<g_t, w_t> opt {lr, eps};
      if (dim % 4 == 0) {
        const int max_grid_size = device_prop.num_sms * (device_prop.max_thread_per_sm / OPTIMIZER_BLOCKSIZE_VEC);
        const int warp_per_block = OPTIMIZER_BLOCKSIZE_VEC / WARPSIZE;

        int grid_size = 0;
        if (ev_nums / warp_per_block < max_grid_size) {
          grid_size = (ev_nums-1) / warp_per_block + 1;
        }
        else if (ev_nums / warp_per_block > max_grid_size * MULTIPLIER) {
          grid_size = max_grid_size * MULTIPLIER;
        } else {
          grid_size = max_grid_size;
        }

        auto kernel = update4_kernel<g_t, w_t, decltype(opt)>;
        kernel<<<grid_size, OPTIMIZER_BLOCKSIZE_VEC, 0, stream>>>(
          ev_nums, dim, reinterpret_cast<const g_t *>(grads.data_ptr()),
          reinterpret_cast<w_t **>(vector_ptrs.data_ptr()), founds.data_ptr<bool>(), opt);
        DEMB_CUDA_KERNEL_LAUNCH_CHECK();

      } else {

        int block_size = dim > OPTIMIZER_BLOCKSIZE ? OPTIMIZER_BLOCKSIZE : dim;
        int grid_size = ev_nums;
        int shared_memory_bytes = block_size * sizeof(float);

        auto kernel = update_kernel<g_t, w_t, decltype(opt)>;
        kernel<<<grid_size, block_size, shared_memory_bytes, stream>>>(
          ev_nums, dim, reinterpret_cast<const g_t *>(grads.data_ptr()),
          reinterpret_cast<w_t **>(vector_ptrs.data_ptr()), founds.data_ptr<bool>(), opt);
        DEMB_CUDA_KERNEL_LAUNCH_CHECK();
      }
    });
  });
  DEMB_CUDA_KERNEL_LAUNCH_CHECK();
}

void dynamic_emb_sgd_with_pointer(at::Tensor grads, at::Tensor val_pointers, DataType val_type, float const lr) {
  int64_t ev_nums = grads.size(0);
  int64_t dim = grads.size(1);
  if (ev_nums == 0) return;
  TORCH_CHECK(val_pointers.is_cuda(), "val_pointers must be a CUDA tensor");
  TORCH_CHECK(grads.is_cuda(), "grads must be a CUDA tensor");

  auto stream = at::cuda::getCurrentCUDAStream().stream();
  auto &device_prop = DeviceProp::getDeviceProp(grads.device().index());

  auto grad_type =
      scalartype_to_datatype(convertTypeMetaToScalarType(grads.dtype()));

  DISPATCH_FLOAT_DATATYPE_FUNCTION(grad_type, g_t, [&] {
    DISPATCH_FLOAT_DATATYPE_FUNCTION(val_type, w_t, [&] {
      
      SgdVecOptimizer<g_t, w_t> opt{lr};
      if (dim % 4 == 0) {
        const int max_grid_size =
            device_prop.num_sms *
            (device_prop.max_thread_per_sm / OPTIMIZER_BLOCKSIZE_VEC);
        const int warp_per_block = OPTIMIZER_BLOCKSIZE_VEC / WARPSIZE;

        int grid_size = 0;
        if (ev_nums / warp_per_block < max_grid_size) {
          grid_size = (ev_nums - 1) / warp_per_block + 1;
        } else if (ev_nums / warp_per_block > max_grid_size * MULTIPLIER) {
          grid_size = max_grid_size * MULTIPLIER;
        } else {
          grid_size = max_grid_size;
        }

        auto kernel = update4_kernel<g_t, w_t, decltype(opt)>;
        kernel<<<grid_size, OPTIMIZER_BLOCKSIZE_VEC, 0, stream>>>(
          ev_nums, dim, reinterpret_cast<const g_t *>(grads.data_ptr()),
          reinterpret_cast<w_t **>(val_pointers.data_ptr()), nullptr, opt);
        DEMB_CUDA_KERNEL_LAUNCH_CHECK();
      } else {
        int block_size = dim > OPTIMIZER_BLOCKSIZE ? OPTIMIZER_BLOCKSIZE : dim;
        int grid_size = ev_nums;

        auto kernel = update_kernel<g_t, w_t, decltype(opt)>;
        kernel<<<grid_size, block_size, 0, stream>>>(
          ev_nums, dim, reinterpret_cast<const g_t *>(grads.data_ptr()),
          reinterpret_cast<w_t **>(val_pointers.data_ptr()), nullptr, opt);
        DEMB_CUDA_KERNEL_LAUNCH_CHECK();
      }
    });
  });
  DEMB_CUDA_KERNEL_LAUNCH_CHECK();
}

void dynamic_emb_adam_with_pointer(
  at::Tensor grads, at::Tensor val_pointers, DataType val_type, int64_t state_dim,
  const float lr, const float beta1, const float beta2, const float eps,
  const float weight_decay, const uint32_t iter_num
) {
  int64_t ev_nums = grads.size(0);
  int64_t dim = grads.size(1);
  if (ev_nums == 0) return;
  TORCH_CHECK(val_pointers.is_cuda(), "val_pointers must be a CUDA tensor");
  TORCH_CHECK(grads.is_cuda(), "grads must be a CUDA tensor");

  auto stream = at::cuda::getCurrentCUDAStream().stream();
  auto &device_prop = DeviceProp::getDeviceProp(grads.device().index());

  auto grad_type =
      scalartype_to_datatype(convertTypeMetaToScalarType(grads.dtype()));

  DISPATCH_FLOAT_DATATYPE_FUNCTION(grad_type, g_t, [&] {
    DISPATCH_FLOAT_DATATYPE_FUNCTION(val_type, w_t, [&] {
      AdamVecOptimizer<g_t, w_t> opt{lr,
                                     beta1,
                                     beta2,
                                     eps,
                                     weight_decay,
                                     iter_num};
      if (dim % 4 == 0) {
        const int max_grid_size =
            device_prop.num_sms *
            (device_prop.max_thread_per_sm / OPTIMIZER_BLOCKSIZE_VEC);
        const int warp_per_block = OPTIMIZER_BLOCKSIZE_VEC / WARPSIZE;

        int grid_size = 0;
        if (ev_nums / warp_per_block < max_grid_size) {
          grid_size = (ev_nums - 1) / warp_per_block + 1;
        } else if (ev_nums / warp_per_block > max_grid_size * MULTIPLIER) {
          grid_size = max_grid_size * MULTIPLIER;
        } else {
          grid_size = max_grid_size;
        }

        auto kernel = update4_kernel<g_t, w_t, decltype(opt)>;
        kernel<<<grid_size, OPTIMIZER_BLOCKSIZE_VEC, 0, stream>>>(
          ev_nums, dim, reinterpret_cast<const g_t *>(grads.data_ptr()),
          reinterpret_cast<w_t **>(val_pointers.data_ptr()), nullptr, opt);
        DEMB_CUDA_KERNEL_LAUNCH_CHECK();
      } else {
        int block_size = dim > OPTIMIZER_BLOCKSIZE ? OPTIMIZER_BLOCKSIZE : dim;
        int grid_size = ev_nums;

        auto kernel = update_kernel<g_t, w_t, decltype(opt)>;
        kernel<<<grid_size, block_size, 0, stream>>>(
          ev_nums, dim, reinterpret_cast<const g_t *>(grads.data_ptr()),
          reinterpret_cast<w_t **>(val_pointers.data_ptr()), nullptr, opt);
        DEMB_CUDA_KERNEL_LAUNCH_CHECK();
      }
    });
  });
  DEMB_CUDA_KERNEL_LAUNCH_CHECK();

}

void  dynamic_emb_adagrad_with_pointer(
  at::Tensor grads, at::Tensor val_pointers, DataType val_type, int64_t state_dim,
  const float lr, const float eps) {

  int64_t ev_nums = grads.size(0);
  int64_t dim = grads.size(1);
  if (ev_nums == 0) return;

  TORCH_CHECK(val_pointers.is_cuda(), "val_pointers must be a CUDA tensor");
  TORCH_CHECK(grads.is_cuda(), "grads must be a CUDA tensor");

  auto stream = at::cuda::getCurrentCUDAStream().stream();
  auto& device_prop = DeviceProp::getDeviceProp(grads.device().index());

  auto grad_type = scalartype_to_datatype(convertTypeMetaToScalarType(grads.dtype()));
  DISPATCH_FLOAT_DATATYPE_FUNCTION(grad_type, g_t, [&] {
    DISPATCH_FLOAT_DATATYPE_FUNCTION(val_type, w_t, [&] {

      AdaGradVecOptimizer<g_t,w_t> opt{lr, eps};

      if (dim % 4 == 0) {
        const int max_grid_size = device_prop.num_sms * (device_prop.max_thread_per_sm / OPTIMIZER_BLOCKSIZE_VEC);
        const int warp_per_block = OPTIMIZER_BLOCKSIZE_VEC/WARPSIZE;

        int grid_size = 0;
        if (ev_nums/warp_per_block < max_grid_size){
            grid_size = (ev_nums-1)/warp_per_block+1;
        }
        else if (ev_nums/warp_per_block > max_grid_size*MULTIPLIER){
            grid_size = max_grid_size*MULTIPLIER;
        }
        else{
            grid_size = max_grid_size;
        }

        auto kernel = update4_kernel<g_t, w_t, decltype(opt)>;
        kernel<<<grid_size, OPTIMIZER_BLOCKSIZE_VEC, 0, stream>>>(
          ev_nums, dim, reinterpret_cast<const g_t *>(grads.data_ptr()),
          reinterpret_cast<w_t **>(val_pointers.data_ptr()), nullptr, opt);
        DEMB_CUDA_KERNEL_LAUNCH_CHECK();
      } else {

        int block_size = dim > OPTIMIZER_BLOCKSIZE ? OPTIMIZER_BLOCKSIZE : dim;
        int grid_size = ev_nums;

        auto kernel = update_kernel<g_t, w_t, decltype(opt)>;
        kernel<<<grid_size, block_size, 0, stream>>>(
          ev_nums, dim, reinterpret_cast<const g_t *>(grads.data_ptr()),
          reinterpret_cast<w_t **>(val_pointers.data_ptr()), nullptr, opt);
        DEMB_CUDA_KERNEL_LAUNCH_CHECK();
      }
    });
  });
  DEMB_CUDA_KERNEL_LAUNCH_CHECK();

}

void dynamic_emb_rowwise_adagrad_with_pointer(
  at::Tensor grads, at::Tensor val_pointers, DataType val_type, int64_t state_dim,
  const float lr, const float eps) {

  int64_t ev_nums = grads.size(0);
  int64_t dim = grads.size(1);
  if (ev_nums == 0) return;

  TORCH_CHECK(val_pointers.is_cuda(), "val_pointers must be a CUDA tensor");
  TORCH_CHECK(grads.is_cuda(), "grads must be a CUDA tensor");

  auto stream = at::cuda::getCurrentCUDAStream().stream();
  auto& device_prop = DeviceProp::getDeviceProp(grads.device().index());

  auto grad_type = scalartype_to_datatype(convertTypeMetaToScalarType(grads.dtype()));
  DISPATCH_FLOAT_DATATYPE_FUNCTION(grad_type, g_t, [&] {
    DISPATCH_FLOAT_DATATYPE_FUNCTION(val_type, w_t, [&] {

      RowWiseAdaGradVecOptimizer<g_t, w_t> opt {lr, eps};
      if (dim % 4 == 0) {
        const int max_grid_size = device_prop.num_sms * (device_prop.max_thread_per_sm / OPTIMIZER_BLOCKSIZE_VEC);
        const int warp_per_block = OPTIMIZER_BLOCKSIZE_VEC / WARPSIZE;

        int grid_size = 0;
        if (ev_nums / warp_per_block < max_grid_size) {
          grid_size = (ev_nums-1) / warp_per_block + 1;
        }
        else if (ev_nums / warp_per_block > max_grid_size * MULTIPLIER) {
          grid_size = max_grid_size * MULTIPLIER;
        } else {
          grid_size = max_grid_size;
        }

        auto kernel = update4_kernel<g_t, w_t, decltype(opt)>;
        kernel<<<grid_size, OPTIMIZER_BLOCKSIZE_VEC, 0, stream>>>(
          ev_nums, dim, reinterpret_cast<const g_t *>(grads.data_ptr()),
          reinterpret_cast<w_t **>(val_pointers.data_ptr()), nullptr, opt);
        DEMB_CUDA_KERNEL_LAUNCH_CHECK();

      } else {

        int block_size = dim > OPTIMIZER_BLOCKSIZE ? OPTIMIZER_BLOCKSIZE : dim;
        int grid_size = ev_nums;
        int shared_memory_bytes = block_size * sizeof(float);

        auto kernel = update_kernel<g_t, w_t, decltype(opt)>;
        kernel<<<grid_size, block_size, shared_memory_bytes, stream>>>(
          ev_nums, dim, reinterpret_cast<const g_t *>(grads.data_ptr()),
          reinterpret_cast<w_t **>(val_pointers.data_ptr()), nullptr, opt);
        DEMB_CUDA_KERNEL_LAUNCH_CHECK();
      }
    });
  });
  DEMB_CUDA_KERNEL_LAUNCH_CHECK();
}

} // namespace dyn_emb

// PYTHON WRAP
void bind_optimizer_kernel_op(py::module &m) {
  m.def("dynamic_emb_sgd_with_table", &dyn_emb::dynamic_emb_sgd_with_table,
        "SGD optimizer for Dynamic Emb", py::arg("table"),
        py::arg("n"), py::arg("indices"), py::arg("grads"),
        py::arg("lr"), py::arg("weight_type"));

  m.def("dynamic_emb_adam_with_table", &dyn_emb::dynamic_emb_adam_with_table,
        "Adam optimizer for Dynamic Emb", py::arg("ht"),
        py::arg("n"), py::arg("indices"), py::arg("grads"),
        py::arg("lr"), py::arg("beta1"),
        py::arg("beta2"), py::arg("eps"), py::arg("weight_decay"), py::arg("iter_num"),
        py::arg("weight_type"));

  m.def("dynamic_emb_adagrad_with_table", &dyn_emb::dynamic_emb_adagrad_with_table,
        "Adagrad optimizer for Dynamic Emb", py::arg("ht"),
        py::arg("n"), py::arg("indices"), py::arg("grads"),py::arg("lr"),
        py::arg("eps"),
        py::arg("weight_type"));

  m.def("dynamic_emb_rowwise_adagrad_with_table", &dyn_emb::dynamic_emb_rowwise_adagrad_with_table,
        "Row Wise Adagrad optimizer for Dynamic Emb", py::arg("ht"),
        py::arg("n"), py::arg("indices"), py::arg("grads"),py::arg("lr"),
        py::arg("eps"),
<<<<<<< HEAD
        py::arg("weight_type"), py::arg("score") = py::none(), py::arg("emb") = c10::nullopt);

  m.def("dynamic_emb_sgd_with_pointer", &dyn_emb::dynamic_emb_sgd_with_pointer,
        "SGD optimizer for Dynamic Emb", py::arg("grads"), py::arg("val_pointers"), py::arg("val_dtype"), py::arg("lr"));

  m.def("dynamic_emb_adam_with_pointer", &dyn_emb::dynamic_emb_adam_with_pointer,
        "Adam optimizer for Dynamic Emb", py::arg("grads"), py::arg("val_pointers"), py::arg("val_dtype"), py::arg("state_dim"),
        py::arg("lr"), py::arg("beta1"), py::arg("beta2"), py::arg("eps"), py::arg("weight_decay"), py::arg("iter_num"));

  m.def("dynamic_emb_adagrad_with_pointer", &dyn_emb::dynamic_emb_adagrad_with_pointer,
        "Adagrad optimizer for Dynamic Emb", py::arg("grads"), py::arg("val_pointers"), py::arg("val_dtype"), py::arg("state_dim"),
        py::arg("lr"), py::arg("eps"));

  m.def("dynamic_emb_rowwise_adagrad_with_pointer", &dyn_emb::dynamic_emb_rowwise_adagrad_with_pointer,
        "Row Wise Adagrad optimizer for Dynamic Emb",  py::arg("grads"), py::arg("val_pointers"), py::arg("val_dtype"), py::arg("state_dim"),
        py::arg("lr"), py::arg("eps"));
=======
        py::arg("weight_type"));
>>>>>>> 44525fb1
}<|MERGE_RESOLUTION|>--- conflicted
+++ resolved
@@ -555,8 +555,7 @@
         "Row Wise Adagrad optimizer for Dynamic Emb", py::arg("ht"),
         py::arg("n"), py::arg("indices"), py::arg("grads"),py::arg("lr"),
         py::arg("eps"),
-<<<<<<< HEAD
-        py::arg("weight_type"), py::arg("score") = py::none(), py::arg("emb") = c10::nullopt);
+        py::arg("weight_type"));
 
   m.def("dynamic_emb_sgd_with_pointer", &dyn_emb::dynamic_emb_sgd_with_pointer,
         "SGD optimizer for Dynamic Emb", py::arg("grads"), py::arg("val_pointers"), py::arg("val_dtype"), py::arg("lr"));
@@ -572,7 +571,4 @@
   m.def("dynamic_emb_rowwise_adagrad_with_pointer", &dyn_emb::dynamic_emb_rowwise_adagrad_with_pointer,
         "Row Wise Adagrad optimizer for Dynamic Emb",  py::arg("grads"), py::arg("val_pointers"), py::arg("val_dtype"), py::arg("state_dim"),
         py::arg("lr"), py::arg("eps"));
-=======
-        py::arg("weight_type"));
->>>>>>> 44525fb1
 }