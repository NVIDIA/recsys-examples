--- conflicted
+++ resolved
@@ -74,11 +74,7 @@
                 page_offsets,
                 page_ids,
                 last_page_lens,
-<<<<<<< HEAD
-                seq_offsets_t
-=======
                 seq_offsets_t,
->>>>>>> dfd54d9e
             )
         P = out[:, :, :head_dim].reshape(-1, num_heads * head_dim)
 
@@ -177,12 +173,8 @@
             None,
             None,
             None,
-<<<<<<< HEAD
-            None
-=======
-            None,
-            None,
->>>>>>> dfd54d9e
+            None,
+            None,
         )
 
 
@@ -239,13 +231,9 @@
     if num_contexts != None and window_size != (-1, 0):
         raise ValueError("AssertError: context is True and causal is not True, this is undefined behavior")
     if num_targets != None and window_size != (-1, 0):
-<<<<<<< HEAD
-        raise ValueError("AssertError: target is True and causal is not True, this is undefined behavior")
-=======
         raise ValueError(
             "AssertError: target is True and causal is not True, this is undefined behavior"
         )
->>>>>>> dfd54d9e
     # if (num_contexts != None and is_delta_q is True) or (num_targets != None and is_delta_q is True):
     #     raise ValueError("AssertError: delta_q is True, but num_contexts or num_targets is not None, this is undefined behavior")
     if num_targets is None and target_group_size < 1:
@@ -275,11 +263,7 @@
         page_offsets,
         page_ids,
         last_page_lens,
-<<<<<<< HEAD
-        seq_offsets_t
-=======
         seq_offsets_t,
->>>>>>> dfd54d9e
     )
 
 class HstuAttnQKVPackedFunc(torch.autograd.Function):
@@ -324,11 +308,7 @@
                 None,
                 None,
                 None,
-<<<<<<< HEAD
-                None
-=======
-                None,
->>>>>>> dfd54d9e
+                None,
             )
         num_heads = q.size(1)
         head_dim = q.size(2)
