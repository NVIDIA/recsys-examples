--- conflicted
+++ resolved
@@ -215,10 +215,6 @@
             alpha=self._alpha,
             rab=None,
             has_drab=False,
-<<<<<<< HEAD
-            is_delta_q=jd.contextual_max_seqlen == 0,
-=======
->>>>>>> 540891ec
             kv_cache=kv_cache_table,
             page_offsets=kv_cache_metadata.kv_indptr,
             page_ids=kv_cache_metadata.kv_indices,
@@ -332,10 +328,6 @@
             alpha=self._alpha,
             rab=None,
             has_drab=False,
-<<<<<<< HEAD
-            is_delta_q=jd.contextual_max_seqlen == 0,
-=======
->>>>>>> 540891ec
             kv_cache=kv_cache_table,
             page_offsets=kv_cache_metadata.kv_indptr,
             page_ids=kv_cache_metadata.kv_indices,
