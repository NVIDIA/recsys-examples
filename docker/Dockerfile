ARG BASE_IMAGE=nvcr.io/nvidia/pytorch:24.11-py3
ARG DEVEL_IMAGE=devel

FROM ${BASE_IMAGE} AS devel
ARG TARGETPLATFORM

WORKDIR /workspace/deps

RUN git clone -b core_v0.12.1 https://github.com/NVIDIA/Megatron-LM.git megatron-lm && \
    pip install -e ./megatron-lm

RUN pip install torchx gin-config torchmetrics==1.0.3 typing-extensions iopath

RUN pip install --no-cache setuptools==69.5.1 setuptools-git-versioning scikit-build && \
  git clone --recursive -b v1.2.0 https://github.com/pytorch/FBGEMM.git fbgemm && \
  cd fbgemm/fbgemm_gpu && \
  python setup.py install --package_variant=cuda -DTORCH_CUDA_ARCH_LIST="7.0 7.5 8.0 9.0"

RUN pip install --no-deps tensordict orjson && \
  git clone --recursive -b v1.2.0 https://github.com/pytorch/torchrec.git torchrec && \
  cd torchrec && \
  pip install --no-deps .

RUN ARCH=$([ "${TARGETPLATFORM}" = "linux/arm64" ] && echo "aarch64" || echo "x86_64") && \
  if [ ! -f /usr/lib/${ARCH}-linux-gnu/libnvidia-ml.so.1 ]; then \
    if [ ${ARCH} = "aarch64" ]; then \
      ln -s /usr/local/cuda-12.6/targets/sbsa-linux/lib/stubs/libnvidia-ml.so  /usr/lib/${ARCH}-linux-gnu/libnvidia-ml.so.1; \
    else \
      ln -s /usr/local/cuda-12.6/targets/${ARCH}-linux/lib/stubs/libnvidia-ml.so  /usr/lib/${ARCH}-linux-gnu/libnvidia-ml.so.1; \
    fi \
  fi

# for dev
RUN apt update -y --fix-missing && \
    apt install -y gdb && \
    apt autoremove -y && \
    apt clean && \
    rm -rf /var/lib/apt/lists/*

RUN pip install --no-cache pre-commit

FROM ${DEVEL_IMAGE} AS build

WORKDIR /workspace/recsys-examples
COPY . .

RUN cd /workspace/recsys-examples/corelib/dynamicemb && \
    python setup.py install
    
RUN cd /workspace/recsys-examples/corelib/hstu && \
<<<<<<< HEAD
    HSTU_DISABLE_LOCAL=TRUE HSTU_DISABLE_RAB=TRUE HSTU_DISABLE_DELTA_Q=FALSE HSTU_DISABLE_DRAB=TRUE pip install . && \
=======
    HSTU_DISABLE_LOCAL=TRUE HSTU_DISABLE_RAB=TRUE HSTU_DISABLE_DRAB=TRUE pip install . && \
>>>>>>> dfd54d9e
    cd hopper && \
    HSTU_DISABLE_SM8x=TRUE HSTU_DISABLE_LOCAL=TRUE HSTU_DISABLE_RAB=TRUE HSTU_DISABLE_DELTA_Q=FALSE HSTU_DISABLE_DRAB=TRUE pip install .

RUN cd /workspace/recsys-examples/examples/hstu && \
    python setup.py install<|MERGE_RESOLUTION|>--- conflicted
+++ resolved
@@ -48,11 +48,7 @@
     python setup.py install
     
 RUN cd /workspace/recsys-examples/corelib/hstu && \
-<<<<<<< HEAD
-    HSTU_DISABLE_LOCAL=TRUE HSTU_DISABLE_RAB=TRUE HSTU_DISABLE_DELTA_Q=FALSE HSTU_DISABLE_DRAB=TRUE pip install . && \
-=======
     HSTU_DISABLE_LOCAL=TRUE HSTU_DISABLE_RAB=TRUE HSTU_DISABLE_DRAB=TRUE pip install . && \
->>>>>>> dfd54d9e
     cd hopper && \
     HSTU_DISABLE_SM8x=TRUE HSTU_DISABLE_LOCAL=TRUE HSTU_DISABLE_RAB=TRUE HSTU_DISABLE_DELTA_Q=FALSE HSTU_DISABLE_DRAB=TRUE pip install .
 
